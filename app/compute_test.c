--- conflicted
+++ resolved
@@ -74,37 +74,37 @@
     // compute data
     {
         dm_compute_shader_desc gravity_desc = { 0 };
-    #ifdef DM_METAL
+#ifdef DM_METAL
         strcpy(gravity_desc.path, "assets/shaders/gravity_compute.metallib");
         strcpy(gravity_desc.function, "gravity_calc");
-    #elif defined(DM_DIRECTX)
+#elif defined(DM_DIRECTX)
         strcpy(gravity_desc.path, "assets/shaders/test_compute.fxc");
-    #else
+#else
         DM_LOG_FATAL("Compute shader isn't supported for this backend yet");
         assert(false);
-    #endif
+#endif
         
         dm_compute_shader_desc physics_desc = { 0 };
-    #ifdef DM_METAL
+#ifdef DM_METAL
         strcpy(physics_desc.path, "assets/shaders/physics_compute.metallib");
         strcpy(physics_desc.function, "physics_update");
-    #elif defined(DM_DIRECTX)
+#elif defined(DM_DIRECTX)
         strcpy(physics_desc.path, "assets/shaders/test_compute.fxc");
-    #else
+#else
         DM_LOG_FATAL("Compute shader isn't supported for this backend yet");
         assert(false);
-    #endif
+#endif
         
         if(!dm_compute_create_shader(gravity_desc, &app_data->gravity, context)) return false;
         if(!dm_compute_create_shader(physics_desc, &app_data->physics, context)) return false;
-
+        
         static const size_t data_size = sizeof(float) * ARRAY_LENGTH;
         
         if(!dm_compute_create_buffer(data_size, sizeof(float), DM_COMPUTE_BUFFER_TYPE_INPUT, &app_data->xb, context))   return false;
         if(!dm_compute_create_buffer(data_size, sizeof(float), DM_COMPUTE_BUFFER_TYPE_INPUT, &app_data->yb, context))   return false;
         if(!dm_compute_create_buffer(data_size, sizeof(float), DM_COMPUTE_BUFFER_TYPE_INPUT, &app_data->zb, context))   return false;
         if(!dm_compute_create_buffer(data_size, sizeof(float), DM_COMPUTE_BUFFER_TYPE_INPUT, &app_data->mb, context))   return false;
-
+        
         if(!dm_compute_create_buffer(data_size, sizeof(float), DM_COMPUTE_BUFFER_TYPE_OUTPUT, &app_data->fx_b, context))   return false;
         if(!dm_compute_create_buffer(data_size, sizeof(float), DM_COMPUTE_BUFFER_TYPE_OUTPUT, &app_data->fy_b, context))   return false;
         if(!dm_compute_create_buffer(data_size, sizeof(float), DM_COMPUTE_BUFFER_TYPE_OUTPUT, &app_data->fz_b, context))   return false;
@@ -112,7 +112,7 @@
         if(!dm_compute_create_buffer(data_size, sizeof(float), DM_COMPUTE_BUFFER_TYPE_OUTPUT, &app_data->vx_b, context))   return false;
         if(!dm_compute_create_buffer(data_size, sizeof(float), DM_COMPUTE_BUFFER_TYPE_OUTPUT, &app_data->vy_b, context))   return false;
         if(!dm_compute_create_buffer(data_size, sizeof(float), DM_COMPUTE_BUFFER_TYPE_OUTPUT, &app_data->vz_b, context))   return false;
-
+        
         app_data->x_buffer  = dm_alloc(sizeof(float) * ARRAY_LENGTH);
         app_data->y_buffer  = dm_alloc(sizeof(float) * ARRAY_LENGTH);
         app_data->z_buffer  = dm_alloc(sizeof(float) * ARRAY_LENGTH);
@@ -176,11 +176,11 @@
         dm_pipeline_desc pipe_desc = dm_renderer_default_pipeline();
         
         dm_vertex_attrib_desc attrib_descs[] = {
-                { .name="POSITION", .data_t=DM_VERTEX_DATA_T_FLOAT, .attrib_class=DM_VERTEX_ATTRIB_CLASS_VERTEX, .stride=sizeof(render_vertex), .offset=offsetof(render_vertex, pos), .count=3, .index=0, .normalized=false },
-                { .name="TEXCOORDS", .data_t=DM_VERTEX_DATA_T_FLOAT, .attrib_class=DM_VERTEX_ATTRIB_CLASS_VERTEX, .stride=sizeof(render_vertex), .offset=offsetof(render_vertex, tex_coords), .count=2, .index=0, .normalized=false },
-                { .name="MODEL", .data_t=DM_VERTEX_DATA_T_MATRIX_FLOAT, .attrib_class=DM_VERTEX_ATTRIB_CLASS_INSTANCE, .stride=sizeof(render_instance), .offset=offsetof(render_instance, model), .count=4, .index=0, .normalized=false },
-                { .name="COLOR", .data_t=DM_VERTEX_DATA_T_FLOAT, .attrib_class=DM_VERTEX_ATTRIB_CLASS_INSTANCE, .stride=sizeof(render_instance), .offset=offsetof(render_instance, color), .count=4, .index=0, .normalized=false },
-            };
+            { .name="POSITION", .data_t=DM_VERTEX_DATA_T_FLOAT, .attrib_class=DM_VERTEX_ATTRIB_CLASS_VERTEX, .stride=sizeof(render_vertex), .offset=offsetof(render_vertex, pos), .count=3, .index=0, .normalized=false },
+            { .name="TEXCOORDS", .data_t=DM_VERTEX_DATA_T_FLOAT, .attrib_class=DM_VERTEX_ATTRIB_CLASS_VERTEX, .stride=sizeof(render_vertex), .offset=offsetof(render_vertex, tex_coords), .count=2, .index=0, .normalized=false },
+            { .name="MODEL", .data_t=DM_VERTEX_DATA_T_MATRIX_FLOAT, .attrib_class=DM_VERTEX_ATTRIB_CLASS_INSTANCE, .stride=sizeof(render_instance), .offset=offsetof(render_instance, model), .count=4, .index=0, .normalized=false },
+            { .name="COLOR", .data_t=DM_VERTEX_DATA_T_FLOAT, .attrib_class=DM_VERTEX_ATTRIB_CLASS_INSTANCE, .stride=sizeof(render_instance), .offset=offsetof(render_instance, color), .count=4, .index=0, .normalized=false },
+        };
         
         if(!dm_renderer_create_shader_and_pipeline(shader_desc, pipe_desc, attrib_descs, 2, &app_data->shader, &app_data->pipeline, context)) return false;
         
@@ -263,16 +263,16 @@
         if(!dm_compute_command_bind_buffer(app_data->fx_b, 0, 4, context)) return false;
         if(!dm_compute_command_bind_buffer(app_data->fy_b, 0, 5, context)) return false;
         if(!dm_compute_command_bind_buffer(app_data->fz_b, 0, 6, context)) return false;
-
+        
         dm_timer t = { 0 };
         dm_timer_start(&t, context);
-    #ifdef DM_METAL
+#ifdef DM_METAL
         if(!dm_compute_command_dispatch(ARRAY_LENGTH,1,1, 1024,1,1, context)) return false;
-    #elif defined(DM_DIRECTX)
+#elif defined(DM_DIRECTX)
         if(!dm_compute_command_dispatch(65535,1,1, 1024,1,1, context)) return false;
-    #endif
+#endif
         app_data->gravity_timing = dm_timer_elapsed_ms(&t, context);\
-
+        
         if(!app_data->fx_buffer || !app_data->fy_buffer || !app_data->fz_buffer) return false;
     }
     
@@ -301,14 +301,14 @@
         if(!dm_compute_command_bind_buffer(app_data->xb, 0, 7, context))  return false;
         if(!dm_compute_command_bind_buffer(app_data->yb, 0, 8, context))  return false;
         if(!dm_compute_command_bind_buffer(app_data->zb, 0, 9, context))  return false;
-
+        
         dm_timer t = { 0 };
         dm_timer_start(&t, context);
-    #ifdef DM_METAL
+#ifdef DM_METAL
         if(!dm_compute_command_dispatch(ARRAY_LENGTH,1,1, 1024,1,1, context)) return false;
-    #elif defined(DM_DIRECTX)
+#elif defined(DM_DIRECTX)
         if(!dm_compute_command_dispatch(65535,1,1, 1024,1,1, context)) return false;
-    #endif
+#endif
         app_data->physics_timing += dm_timer_elapsed_ms(&t, context);
         
         app_data->x_buffer = dm_compute_command_get_buffer_data(app_data->xb, context);
@@ -318,7 +318,7 @@
         app_data->vx_buffer = dm_compute_command_get_buffer_data(app_data->vx_b, context);
         app_data->vy_buffer = dm_compute_command_get_buffer_data(app_data->vy_b, context);
         app_data->vz_buffer = dm_compute_command_get_buffer_data(app_data->vz_b, context);
-
+        
         if(!app_data->x_buffer || !app_data->y_buffer || !app_data->z_buffer)    return false;
         if(!app_data->vx_buffer || !app_data->vy_buffer || !app_data->vz_buffer) return false;
         
@@ -377,22 +377,12 @@
     
     dm_render_command_bind_texture(app_data->star_texture, 0, context);
     
-<<<<<<< HEAD
-    dm_timer_start(&t, context);
-#ifdef DM_METAL
-    if(!dm_compute_command_dispatch(ARRAY_LENGTH,1,1, 1,1,1, context)) return false;
-#elif defined(DM_DIRECTX)
-    if(!dm_compute_command_dispatch(65535,1,1, 1024,1,1, context)) return false;
-#endif
-    DM_LOG_INFO("Compute shader: %0.4lf ms", dm_timer_elapsed_ms(&t, context));
-=======
     dm_render_command_bind_buffer(app_data->ib, 0, context);
     dm_render_command_bind_buffer(app_data->vb, 0, context);
     dm_render_command_bind_buffer(app_data->instb, 1, context);
     dm_render_command_update_buffer(app_data->instb, instances, sizeof(render_instance) * 1, 0, context);
     dm_render_command_bind_uniform(app_data->uniform, 0, DM_UNIFORM_STAGE_VERTEX, 0, context);
     dm_render_command_update_uniform(app_data->uniform, &uniform, sizeof(uniform), context);
->>>>>>> 0605e648
     
     dm_render_command_draw_instanced(6, 1, 0, 0, 0, context);
     
